--- conflicted
+++ resolved
@@ -6,13 +6,8 @@
 
 use crate::{
     hir::{
-<<<<<<< HEAD
-        Array, BindingAnnotation, CaptureBy, ClosureKind, Literal, LiteralOrConst,
-        Movability, Statement,
-=======
         Array, BindingAnnotation, CaptureBy, ClosureKind, Literal, LiteralOrConst, Movability,
         Statement,
->>>>>>> 4a8d0f7f
     },
     pretty::{print_generic_args, print_path, print_type_ref},
     type_ref::TypeRef,
